/*
 * Licensed to the Apache Software Foundation (ASF) under one
 * or more contributor license agreements.  See the NOTICE file
 * distributed with this work for additional information
 * regarding copyright ownership.  The ASF licenses this file
 * to you under the Apache License, Version 2.0 (the
 * "License"); you may not use this file except in compliance
 * with the License.  You may obtain a copy of the License at
 *
 *  http://www.apache.org/licenses/LICENSE-2.0
 *
 * Unless required by applicable law or agreed to in writing,
 * software distributed under the License is distributed on an
 * "AS IS" BASIS, WITHOUT WARRANTIES OR CONDITIONS OF ANY
 * KIND, either express or implied.  See the License for the
 * specific language governing permissions and limitations
 * under the License.
 */
package org.apache.gravitino.catalog.hadoop;

import static org.apache.gravitino.connector.BaseCatalog.CATALOG_BYPASS_PREFIX;

import com.google.common.annotations.VisibleForTesting;
import com.google.common.base.Preconditions;
import com.google.common.collect.Maps;
import java.io.IOException;
import java.time.Instant;
import java.util.Collections;
import java.util.List;
import java.util.Map;
import java.util.Optional;
import java.util.stream.Collectors;
import org.apache.commons.lang3.StringUtils;
import org.apache.gravitino.Catalog;
import org.apache.gravitino.Entity;
import org.apache.gravitino.EntityStore;
import org.apache.gravitino.GravitinoEnv;
import org.apache.gravitino.NameIdentifier;
import org.apache.gravitino.Namespace;
import org.apache.gravitino.Schema;
import org.apache.gravitino.SchemaChange;
import org.apache.gravitino.StringIdentifier;
import org.apache.gravitino.connector.CatalogInfo;
import org.apache.gravitino.connector.CatalogOperations;
import org.apache.gravitino.connector.HasPropertyMetadata;
import org.apache.gravitino.connector.SupportsSchemas;
import org.apache.gravitino.exceptions.AlreadyExistsException;
import org.apache.gravitino.exceptions.FilesetAlreadyExistsException;
import org.apache.gravitino.exceptions.NoSuchCatalogException;
import org.apache.gravitino.exceptions.NoSuchEntityException;
import org.apache.gravitino.exceptions.NoSuchFilesetException;
import org.apache.gravitino.exceptions.NoSuchSchemaException;
import org.apache.gravitino.exceptions.NonEmptySchemaException;
import org.apache.gravitino.exceptions.SchemaAlreadyExistsException;
import org.apache.gravitino.file.Fileset;
import org.apache.gravitino.file.FilesetCatalog;
import org.apache.gravitino.file.FilesetChange;
import org.apache.gravitino.meta.AuditInfo;
import org.apache.gravitino.meta.FilesetEntity;
import org.apache.gravitino.meta.SchemaEntity;
import org.apache.gravitino.utils.PrincipalUtils;
import org.apache.hadoop.conf.Configuration;
import org.apache.hadoop.fs.FileSystem;
import org.apache.hadoop.fs.Path;
import org.slf4j.Logger;
import org.slf4j.LoggerFactory;

public class HadoopCatalogOperations implements CatalogOperations, SupportsSchemas, FilesetCatalog {

  private static final String SCHEMA_DOES_NOT_EXIST_MSG = "Schema %s does not exist";
  private static final String FILESET_DOES_NOT_EXIST_MSG = "Fileset %s does not exist";
  private static final String SLASH = "/";

  private static final Logger LOG = LoggerFactory.getLogger(HadoopCatalogOperations.class);

  private final EntityStore store;

  private HasPropertyMetadata propertiesMetadata;

  @VisibleForTesting Configuration hadoopConf;

  @VisibleForTesting Optional<Path> catalogStorageLocation;

  private Map<String, String> conf;

  private CatalogInfo catalogInfo;

  HadoopCatalogOperations(EntityStore store) {
    this.store = store;
  }

  public HadoopCatalogOperations() {
    this(GravitinoEnv.getInstance().entityStore());
  }

  public EntityStore getStore() {
    return store;
  }

  public CatalogInfo getCatalogInfo() {
    return catalogInfo;
  }

  public Configuration getHadoopConf() {
    return hadoopConf;
  }

  public Map<String, String> getConf() {
    return conf;
  }

  @Override
  public void initialize(
      Map<String, String> config, CatalogInfo info, HasPropertyMetadata propertiesMetadata)
      throws RuntimeException {
    this.propertiesMetadata = propertiesMetadata;
    // Initialize Hadoop Configuration.
    this.conf = config;
    this.hadoopConf = new Configuration();
    this.catalogInfo = info;
    Map<String, String> bypassConfigs =
        config.entrySet().stream()
            .filter(e -> e.getKey().startsWith(CATALOG_BYPASS_PREFIX))
            .collect(
                Collectors.toMap(
                    e -> e.getKey().substring(CATALOG_BYPASS_PREFIX.length()),
                    Map.Entry::getValue));
    bypassConfigs.forEach(hadoopConf::set);

    String catalogLocation =
        (String)
            propertiesMetadata
                .catalogPropertiesMetadata()
                .getOrDefault(config, HadoopCatalogPropertiesMetadata.LOCATION);
    conf.forEach(hadoopConf::set);

    this.catalogStorageLocation =
        StringUtils.isNotBlank(catalogLocation)
            ? Optional.of(catalogLocation).map(Path::new)
            : Optional.empty();
  }

  @Override
  public NameIdentifier[] listFilesets(Namespace namespace) throws NoSuchSchemaException {
    try {
      NameIdentifier schemaIdent = NameIdentifier.of(namespace.levels());
      if (!store.exists(schemaIdent, Entity.EntityType.SCHEMA)) {
        throw new NoSuchSchemaException(SCHEMA_DOES_NOT_EXIST_MSG, schemaIdent);
      }

      List<FilesetEntity> filesets =
          store.list(namespace, FilesetEntity.class, Entity.EntityType.FILESET);
      return filesets.stream()
          .map(f -> NameIdentifier.of(namespace, f.name()))
          .toArray(NameIdentifier[]::new);
    } catch (IOException e) {
      throw new RuntimeException("Failed to list filesets under namespace " + namespace, e);
    }
  }

  @Override
  public Fileset loadFileset(NameIdentifier ident) throws NoSuchFilesetException {
    try {
      FilesetEntity filesetEntity =
          store.get(ident, Entity.EntityType.FILESET, FilesetEntity.class);

      return HadoopFileset.builder()
          .withName(ident.name())
          .withType(filesetEntity.filesetType())
          .withComment(filesetEntity.comment())
          .withStorageLocation(filesetEntity.storageLocation())
          .withProperties(filesetEntity.properties())
          .withAuditInfo(filesetEntity.auditInfo())
          .build();

    } catch (NoSuchEntityException exception) {
      throw new NoSuchFilesetException(exception, FILESET_DOES_NOT_EXIST_MSG, ident);
    } catch (IOException ioe) {
      throw new RuntimeException("Failed to load fileset %s" + ident, ioe);
    }
  }

  @Override
  public Fileset createFileset(
      NameIdentifier ident,
      String comment,
      Fileset.Type type,
      String storageLocation,
      Map<String, String> properties)
      throws NoSuchSchemaException, FilesetAlreadyExistsException {
    try {
      if (store.exists(ident, Entity.EntityType.FILESET)) {
        throw new FilesetAlreadyExistsException("Fileset %s already exists", ident);
      }
    } catch (IOException ioe) {
      throw new RuntimeException("Failed to check if fileset " + ident + " exists", ioe);
    }

    SchemaEntity schemaEntity;
    NameIdentifier schemaIdent = NameIdentifier.of(ident.namespace().levels());
    try {
      schemaEntity = store.get(schemaIdent, Entity.EntityType.SCHEMA, SchemaEntity.class);
    } catch (NoSuchEntityException exception) {
      throw new NoSuchSchemaException(exception, SCHEMA_DOES_NOT_EXIST_MSG, schemaIdent);
    } catch (IOException ioe) {
      throw new RuntimeException("Failed to load schema " + schemaIdent, ioe);
    }

    // For external fileset, the storageLocation must be set.
    if (type == Fileset.Type.EXTERNAL && StringUtils.isBlank(storageLocation)) {
      throw new IllegalArgumentException(
          "Storage location must be set for external fileset " + ident);
    }

    // Either catalog property "location", or schema property "location", or storageLocation must be
    // set for managed fileset.
    Path schemaPath = getSchemaPath(schemaIdent.name(), schemaEntity.properties());
    if (schemaPath == null && StringUtils.isBlank(storageLocation)) {
      throw new IllegalArgumentException(
          "Storage location must be set for fileset "
              + ident
              + " when it's catalog and schema location are not set");
    }

    // The specified storageLocation will take precedence over the calculated one.
    Path filesetPath =
        StringUtils.isNotBlank(storageLocation)
            ? new Path(storageLocation)
            : new Path(schemaPath, ident.name());

    try {
      // formalize the path to avoid path without scheme, uri, authority, etc.
      filesetPath = formalizePath(filesetPath, hadoopConf);
      FileSystem fs = filesetPath.getFileSystem(hadoopConf);
      if (!fs.exists(filesetPath)) {
        if (!fs.mkdirs(filesetPath)) {
          throw new RuntimeException(
              "Failed to create fileset " + ident + " location " + filesetPath);
        }

        LOG.info("Created fileset {} location {}", ident, filesetPath);
      } else {
        LOG.info("Fileset {} manages the existing location {}", ident, filesetPath);
      }

    } catch (IOException ioe) {
      throw new RuntimeException(
          "Failed to create fileset " + ident + " location " + filesetPath, ioe);
    }

    StringIdentifier stringId = StringIdentifier.fromProperties(properties);
    Preconditions.checkArgument(stringId != null, "Property String identifier should not be null");

    FilesetEntity filesetEntity =
        FilesetEntity.builder()
            .withName(ident.name())
            .withId(stringId.id())
            .withNamespace(ident.namespace())
            .withComment(comment)
            .withFilesetType(type)
            // Store the storageLocation to the store. If the "storageLocation" is null for managed
            // fileset, Gravitino will get and store the location based on the catalog/schema's
            // location and store it to the store.
            .withStorageLocation(filesetPath.toString())
            .withProperties(properties)
            .withAuditInfo(
                AuditInfo.builder()
                    .withCreator(PrincipalUtils.getCurrentPrincipal().getName())
                    .withCreateTime(Instant.now())
                    .build())
            .build();

    try {
      store.put(filesetEntity, true /* overwrite */);
    } catch (IOException ioe) {
      throw new RuntimeException("Failed to create fileset " + ident, ioe);
    }

    return HadoopFileset.builder()
        .withName(ident.name())
        .withComment(comment)
        .withType(type)
        .withStorageLocation(filesetPath.toString())
        .withProperties(filesetEntity.properties())
        .withAuditInfo(filesetEntity.auditInfo())
        .build();
  }

  @Override
  public Fileset alterFileset(NameIdentifier ident, FilesetChange... changes)
      throws NoSuchFilesetException, IllegalArgumentException {
    try {
      if (!store.exists(ident, Entity.EntityType.FILESET)) {
        throw new NoSuchFilesetException(FILESET_DOES_NOT_EXIST_MSG, ident);
      }
    } catch (IOException ioe) {
      throw new RuntimeException("Failed to load fileset " + ident, ioe);
    }

    try {
      FilesetEntity updatedFilesetEntity =
          store.update(
              ident,
              FilesetEntity.class,
              Entity.EntityType.FILESET,
              e -> updateFilesetEntity(ident, e, changes));

      return HadoopFileset.builder()
          .withName(updatedFilesetEntity.name())
          .withComment(updatedFilesetEntity.comment())
          .withType(updatedFilesetEntity.filesetType())
          .withStorageLocation(updatedFilesetEntity.storageLocation())
          .withProperties(updatedFilesetEntity.properties())
          .withAuditInfo(updatedFilesetEntity.auditInfo())
          .build();

    } catch (IOException ioe) {
      throw new RuntimeException("Failed to update fileset " + ident, ioe);
    } catch (NoSuchEntityException nsee) {
      throw new NoSuchFilesetException(nsee, FILESET_DOES_NOT_EXIST_MSG, ident);
    } catch (AlreadyExistsException aee) {
      // This is happened when renaming a fileset to an existing fileset name.
      throw new RuntimeException(
          "Fileset with the same name " + ident.name() + " already exists", aee);
    }
  }

  @Override
  public boolean dropFileset(NameIdentifier ident) {
    try {
      FilesetEntity filesetEntity =
          store.get(ident, Entity.EntityType.FILESET, FilesetEntity.class);
      Path filesetPath = new Path(filesetEntity.storageLocation());

      // For managed fileset, we should delete the related files.
      if (filesetEntity.filesetType() == Fileset.Type.MANAGED) {
        FileSystem fs = filesetPath.getFileSystem(hadoopConf);
        if (fs.exists(filesetPath)) {
          if (!fs.delete(filesetPath, true)) {
            LOG.warn("Failed to delete fileset {} location {}", ident, filesetPath);
            return false;
          }

        } else {
          LOG.warn("Fileset {} location {} does not exist", ident, filesetPath);
        }
      }

      return store.delete(ident, Entity.EntityType.FILESET);
    } catch (NoSuchEntityException ne) {
      LOG.warn("Fileset {} does not exist", ident);
      return false;
    } catch (IOException ioe) {
      throw new RuntimeException("Failed to delete fileset " + ident, ioe);
    }
  }

  @Override
  public String getFileLocation(NameIdentifier ident, String subPath)
      throws NoSuchFilesetException {
<<<<<<< HEAD
    // TODO we need move some check logics in the Hadoop / Python GVFS to here.
    Preconditions.checkArgument(subPath != null, "subPath must not be null");
    String processedSubPath;
    if (!subPath.trim().isEmpty() && !subPath.trim().startsWith(SLASH)) {
      processedSubPath = SLASH + subPath.trim();
    } else {
      processedSubPath = subPath.trim();
    }

    Fileset fileset = loadFileset(ident);

    String storageLocation = fileset.storageLocation();
    String fileLocation;
    // subPath cannot be null, so we only need check if it is blank
    if (StringUtils.isBlank(processedSubPath)) {
      fileLocation = storageLocation;
    } else {
      fileLocation =
          processedSubPath.startsWith("/")
              ? String.format("%s%s", storageLocation, processedSubPath)
              : String.format("%s/%s", storageLocation, processedSubPath);
    }
    return fileLocation;
=======
    throw new UnsupportedOperationException("Not implemented");
>>>>>>> 939b4195
  }

  @Override
  public NameIdentifier[] listSchemas(Namespace namespace) throws NoSuchCatalogException {
    try {
      List<SchemaEntity> schemas =
          store.list(namespace, SchemaEntity.class, Entity.EntityType.SCHEMA);
      return schemas.stream()
          .map(s -> NameIdentifier.of(namespace, s.name()))
          .toArray(NameIdentifier[]::new);
    } catch (IOException e) {
      throw new RuntimeException("Failed to list schemas under namespace " + namespace, e);
    }
  }

  @Override
  public Schema createSchema(NameIdentifier ident, String comment, Map<String, String> properties)
      throws NoSuchCatalogException, SchemaAlreadyExistsException {
    try {
      if (store.exists(ident, Entity.EntityType.SCHEMA)) {
        throw new SchemaAlreadyExistsException("Schema %s already exists", ident);
      }
    } catch (IOException ioe) {
      throw new RuntimeException("Failed to check if schema " + ident + " exists", ioe);
    }

    Path schemaPath = getSchemaPath(ident.name(), properties);
    if (schemaPath != null) {
      try {
        FileSystem fs = schemaPath.getFileSystem(hadoopConf);
        if (!fs.exists(schemaPath)) {
          if (!fs.mkdirs(schemaPath)) {
            // Fail the operation when failed to create the schema path.
            throw new RuntimeException(
                "Failed to create schema " + ident + " location " + schemaPath);
          }
          LOG.info("Created schema {} location {}", ident, schemaPath);
        } else {
          LOG.info("Schema {} manages the existing location {}", ident, schemaPath);
        }

      } catch (IOException ioe) {
        throw new RuntimeException(
            "Failed to create schema " + ident + " location " + schemaPath, ioe);
      }
    }

    StringIdentifier stringId = StringIdentifier.fromProperties(properties);
    Preconditions.checkNotNull(stringId, "Property String identifier should not be null");

    SchemaEntity schemaEntity =
        SchemaEntity.builder()
            .withName(ident.name())
            .withId(stringId.id())
            .withNamespace(ident.namespace())
            .withComment(comment)
            .withProperties(properties)
            .withAuditInfo(
                AuditInfo.builder()
                    .withCreator(PrincipalUtils.getCurrentPrincipal().getName())
                    .withCreateTime(Instant.now())
                    .build())
            .build();
    try {
      store.put(schemaEntity, true /* overwrite */);
    } catch (IOException ioe) {
      throw new RuntimeException("Failed to create schema " + ident, ioe);
    }

    return HadoopSchema.builder()
        .withName(ident.name())
        .withComment(comment)
        .withProperties(schemaEntity.properties())
        .withAuditInfo(schemaEntity.auditInfo())
        .build();
  }

  @Override
  public Schema loadSchema(NameIdentifier ident) throws NoSuchSchemaException {
    try {
      SchemaEntity schemaEntity = store.get(ident, Entity.EntityType.SCHEMA, SchemaEntity.class);

      return HadoopSchema.builder()
          .withName(ident.name())
          .withComment(schemaEntity.comment())
          .withProperties(schemaEntity.properties())
          .withAuditInfo(schemaEntity.auditInfo())
          .build();

    } catch (NoSuchEntityException exception) {
      throw new NoSuchSchemaException(exception, SCHEMA_DOES_NOT_EXIST_MSG, ident);
    } catch (IOException ioe) {
      throw new RuntimeException("Failed to load schema " + ident, ioe);
    }
  }

  @Override
  public Schema alterSchema(NameIdentifier ident, SchemaChange... changes)
      throws NoSuchSchemaException {
    try {
      if (!store.exists(ident, Entity.EntityType.SCHEMA)) {
        throw new NoSuchSchemaException(SCHEMA_DOES_NOT_EXIST_MSG, ident);
      }
    } catch (IOException ioe) {
      throw new RuntimeException("Failed to check if schema " + ident + " exists", ioe);
    }

    try {
      SchemaEntity entity =
          store.update(
              ident,
              SchemaEntity.class,
              Entity.EntityType.SCHEMA,
              schemaEntity -> updateSchemaEntity(ident, schemaEntity, changes));

      return HadoopSchema.builder()
          .withName(ident.name())
          .withComment(entity.comment())
          .withProperties(entity.properties())
          .withAuditInfo(entity.auditInfo())
          .build();

    } catch (IOException ioe) {
      throw new RuntimeException("Failed to update schema " + ident, ioe);
    } catch (NoSuchEntityException nsee) {
      throw new NoSuchSchemaException(nsee, SCHEMA_DOES_NOT_EXIST_MSG, ident);
    } catch (AlreadyExistsException aee) {
      throw new RuntimeException(
          "Schema with the same name "
              + ident.name()
              + " already exists, this is unexpected because schema doesn't support rename",
          aee);
    }
  }

  @Override
  public boolean dropSchema(NameIdentifier ident, boolean cascade) throws NonEmptySchemaException {
    try {
      SchemaEntity schemaEntity = store.get(ident, Entity.EntityType.SCHEMA, SchemaEntity.class);
      Map<String, String> properties =
          Optional.ofNullable(schemaEntity.properties()).orElse(Collections.emptyMap());

      Path schemaPath = getSchemaPath(ident.name(), properties);
      // Nothing to delete if the schema path is not set.
      if (schemaPath == null) {
        return false;
      }

      FileSystem fs = schemaPath.getFileSystem(hadoopConf);
      // Nothing to delete if the schema path does not exist.
      if (!fs.exists(schemaPath)) {
        return false;
      }

      if (fs.listStatus(schemaPath).length > 0 && !cascade) {
        throw new NonEmptySchemaException(
            "Schema %s with location %s is not empty", ident, schemaPath);
      } else {
        fs.delete(schemaPath, true);
      }

      LOG.info("Deleted schema {} location {}", ident, schemaPath);
      return true;

    } catch (IOException ioe) {
      throw new RuntimeException("Failed to delete schema " + ident + " location", ioe);
    }
  }

  /**
   * Since the Hadoop catalog was completely managed by Gravitino, we don't need to test the
   * connection
   *
   * @param catalogIdent the name of the catalog.
   * @param type the type of the catalog.
   * @param provider the provider of the catalog.
   * @param comment the comment of the catalog.
   * @param properties the properties of the catalog.
   */
  @Override
  public void testConnection(
      NameIdentifier catalogIdent,
      Catalog.Type type,
      String provider,
      String comment,
      Map<String, String> properties) {
    // Do nothing
  }

  @Override
  public void close() throws IOException {}

  private SchemaEntity updateSchemaEntity(
      NameIdentifier ident, SchemaEntity schemaEntity, SchemaChange... changes) {
    Map<String, String> props =
        schemaEntity.properties() == null
            ? Maps.newHashMap()
            : Maps.newHashMap(schemaEntity.properties());

    for (SchemaChange change : changes) {
      if (change instanceof SchemaChange.SetProperty) {
        SchemaChange.SetProperty setProperty = (SchemaChange.SetProperty) change;
        props.put(setProperty.getProperty(), setProperty.getValue());
      } else if (change instanceof SchemaChange.RemoveProperty) {
        SchemaChange.RemoveProperty removeProperty = (SchemaChange.RemoveProperty) change;
        props.remove(removeProperty.getProperty());
      } else {
        throw new IllegalArgumentException(
            "Unsupported schema change: " + change.getClass().getSimpleName());
      }
    }

    return SchemaEntity.builder()
        .withName(schemaEntity.name())
        .withNamespace(ident.namespace())
        .withId(schemaEntity.id())
        .withComment(schemaEntity.comment())
        .withProperties(props)
        .withAuditInfo(
            AuditInfo.builder()
                .withCreator(schemaEntity.auditInfo().creator())
                .withCreateTime(schemaEntity.auditInfo().createTime())
                .withLastModifier(PrincipalUtils.getCurrentPrincipal().getName())
                .withLastModifiedTime(Instant.now())
                .build())
        .build();
  }

  private FilesetEntity updateFilesetEntity(
      NameIdentifier ident, FilesetEntity filesetEntity, FilesetChange... changes) {
    Map<String, String> props =
        filesetEntity.properties() == null
            ? Maps.newHashMap()
            : Maps.newHashMap(filesetEntity.properties());
    String newName = ident.name();
    String newComment = filesetEntity.comment();

    for (FilesetChange change : changes) {
      if (change instanceof FilesetChange.SetProperty) {
        FilesetChange.SetProperty setProperty = (FilesetChange.SetProperty) change;
        props.put(setProperty.getProperty(), setProperty.getValue());
      } else if (change instanceof FilesetChange.RemoveProperty) {
        FilesetChange.RemoveProperty removeProperty = (FilesetChange.RemoveProperty) change;
        props.remove(removeProperty.getProperty());
      } else if (change instanceof FilesetChange.RenameFileset) {
        newName = ((FilesetChange.RenameFileset) change).getNewName();
      } else if (change instanceof FilesetChange.UpdateFilesetComment) {
        newComment = ((FilesetChange.UpdateFilesetComment) change).getNewComment();
      } else if (change instanceof FilesetChange.RemoveComment) {
        newComment = null;
      } else {
        throw new IllegalArgumentException(
            "Unsupported fileset change: " + change.getClass().getSimpleName());
      }
    }

    return FilesetEntity.builder()
        .withName(newName)
        .withNamespace(ident.namespace())
        .withId(filesetEntity.id())
        .withComment(newComment)
        .withFilesetType(filesetEntity.filesetType())
        .withStorageLocation(filesetEntity.storageLocation())
        .withProperties(props)
        .withAuditInfo(
            AuditInfo.builder()
                .withCreator(filesetEntity.auditInfo().creator())
                .withCreateTime(filesetEntity.auditInfo().createTime())
                .withLastModifier(PrincipalUtils.getCurrentPrincipal().getName())
                .withLastModifiedTime(Instant.now())
                .build())
        .build();
  }

  private Path getSchemaPath(String name, Map<String, String> properties) {
    String schemaLocation =
        (String)
            propertiesMetadata
                .schemaPropertiesMetadata()
                .getOrDefault(properties, HadoopSchemaPropertiesMetadata.LOCATION);

    return Optional.ofNullable(schemaLocation)
        .map(Path::new)
        .orElse(catalogStorageLocation.map(p -> new Path(p, name)).orElse(null));
  }

  @VisibleForTesting
  static Path formalizePath(Path path, Configuration configuration) throws IOException {
    FileSystem defaultFs = FileSystem.get(configuration);
    return path.makeQualified(defaultFs.getUri(), defaultFs.getWorkingDirectory());
  }
}<|MERGE_RESOLUTION|>--- conflicted
+++ resolved
@@ -358,7 +358,6 @@
   @Override
   public String getFileLocation(NameIdentifier ident, String subPath)
       throws NoSuchFilesetException {
-<<<<<<< HEAD
     // TODO we need move some check logics in the Hadoop / Python GVFS to here.
     Preconditions.checkArgument(subPath != null, "subPath must not be null");
     String processedSubPath;
@@ -370,21 +369,18 @@
 
     Fileset fileset = loadFileset(ident);
 
-    String storageLocation = fileset.storageLocation();
     String fileLocation;
     // subPath cannot be null, so we only need check if it is blank
     if (StringUtils.isBlank(processedSubPath)) {
-      fileLocation = storageLocation;
+      fileLocation = fileset.storageLocation();
     } else {
-      fileLocation =
-          processedSubPath.startsWith("/")
-              ? String.format("%s%s", storageLocation, processedSubPath)
-              : String.format("%s/%s", storageLocation, processedSubPath);
+      String storageLocation =
+          fileset.storageLocation().endsWith(SLASH)
+              ? fileset.storageLocation().substring(0, fileset.storageLocation().length() - 1)
+              : fileset.storageLocation();
+      fileLocation = String.format("%s%s", storageLocation, processedSubPath);
     }
     return fileLocation;
-=======
-    throw new UnsupportedOperationException("Not implemented");
->>>>>>> 939b4195
   }
 
   @Override
