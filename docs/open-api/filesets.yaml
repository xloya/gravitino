--- conflicted
+++ resolved
@@ -157,11 +157,7 @@
         "5xx":
           $ref: "./openapi.yaml#/components/responses/ServerErrorResponse"
 
-<<<<<<< HEAD
-  /metalakes/{metalake}/catalogs/{catalog}/schemas/{schema}/filesets/{fileset}/fileLocation:
-=======
   /metalakes/{metalake}/catalogs/{catalog}/schemas/{schema}/filesets/{fileset}/location:
->>>>>>> 60f4bebb
     parameters:
       - $ref: "./openapi.yaml#/components/parameters/metalake"
       - $ref: "./openapi.yaml#/components/parameters/catalog"
@@ -170,20 +166,12 @@
 
     get:
       tags:
-<<<<<<< HEAD
-        - fileLocation
-=======
         - location
->>>>>>> 60f4bebb
       summary: Get file location
       operationId: getFileLocation
       description: Returns the specified file location object
       parameters:
-<<<<<<< HEAD
-        - name: subPath
-=======
         - name: sub_path
->>>>>>> 60f4bebb
           in: query
           required: true
           schema:
