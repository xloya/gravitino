/*
 * Licensed to the Apache Software Foundation (ASF) under one
 * or more contributor license agreements.  See the NOTICE file
 * distributed with this work for additional information
 * regarding copyright ownership.  The ASF licenses this file
 * to you under the Apache License, Version 2.0 (the
 * "License"); you may not use this file except in compliance
 * with the License.  You may obtain a copy of the License at
 *
 *  http://www.apache.org/licenses/LICENSE-2.0
 *
 * Unless required by applicable law or agreed to in writing,
 * software distributed under the License is distributed on an
 * "AS IS" BASIS, WITHOUT WARRANTIES OR CONDITIONS OF ANY
 * KIND, either express or implied.  See the License for the
 * specific language governing permissions and limitations
 * under the License.
 */

package org.apache.gravitino.listener;

import java.util.Map;
import org.apache.gravitino.NameIdentifier;
import org.apache.gravitino.Namespace;
import org.apache.gravitino.catalog.FilesetDispatcher;
import org.apache.gravitino.context.CallerContext;
import org.apache.gravitino.exceptions.FilesetAlreadyExistsException;
import org.apache.gravitino.exceptions.NoSuchFilesetException;
import org.apache.gravitino.exceptions.NoSuchSchemaException;
import org.apache.gravitino.file.Fileset;
import org.apache.gravitino.file.FilesetChange;
import org.apache.gravitino.listener.api.event.AlterFilesetEvent;
import org.apache.gravitino.listener.api.event.AlterFilesetFailureEvent;
import org.apache.gravitino.listener.api.event.CreateFilesetEvent;
import org.apache.gravitino.listener.api.event.CreateFilesetFailureEvent;
import org.apache.gravitino.listener.api.event.DropFilesetEvent;
import org.apache.gravitino.listener.api.event.DropFilesetFailureEvent;
import org.apache.gravitino.listener.api.event.GetFileLocationEvent;
import org.apache.gravitino.listener.api.event.GetFileLocationFailureEvent;
import org.apache.gravitino.listener.api.event.ListFilesetEvent;
import org.apache.gravitino.listener.api.event.ListFilesetFailureEvent;
import org.apache.gravitino.listener.api.event.LoadFilesetEvent;
import org.apache.gravitino.listener.api.event.LoadFilesetFailureEvent;
import org.apache.gravitino.listener.api.info.FilesetInfo;
import org.apache.gravitino.utils.PrincipalUtils;

/**
 * {@code FilesetEventDispatcher} is a decorator for {@link FilesetDispatcher} that not only
 * delegates fileset operations to the underlying catalog dispatcher but also dispatches
 * corresponding events to an {@link org.apache.gravitino.listener.EventBus} after each operation is
 * completed. This allows for event-driven workflows or monitoring of fileset operations.
 */
public class FilesetEventDispatcher implements FilesetDispatcher {
  private final EventBus eventBus;
  private final FilesetDispatcher dispatcher;

  public FilesetEventDispatcher(EventBus eventBus, FilesetDispatcher dispatcher) {
    this.eventBus = eventBus;
    this.dispatcher = dispatcher;
  }

  @Override
  public NameIdentifier[] listFilesets(Namespace namespace) throws NoSuchSchemaException {
    try {
      NameIdentifier[] nameIdentifiers = dispatcher.listFilesets(namespace);
      eventBus.dispatchEvent(new ListFilesetEvent(PrincipalUtils.getCurrentUserName(), namespace));
      return nameIdentifiers;
    } catch (Exception e) {
      eventBus.dispatchEvent(
          new ListFilesetFailureEvent(PrincipalUtils.getCurrentUserName(), namespace, e));
      throw e;
    }
  }

  @Override
  public Fileset loadFileset(NameIdentifier ident) throws NoSuchFilesetException {
    try {
      Fileset fileset = dispatcher.loadFileset(ident);
      eventBus.dispatchEvent(
          new LoadFilesetEvent(
              PrincipalUtils.getCurrentUserName(), ident, new FilesetInfo(fileset)));
      return fileset;
    } catch (Exception e) {
      eventBus.dispatchEvent(
          new LoadFilesetFailureEvent(PrincipalUtils.getCurrentUserName(), ident, e));
      throw e;
    }
  }

  @Override
  public Fileset createFileset(
      NameIdentifier ident,
      String comment,
      Fileset.Type type,
      String storageLocation,
      Map<String, String> properties)
      throws NoSuchSchemaException, FilesetAlreadyExistsException {
    try {
      Fileset fileset = dispatcher.createFileset(ident, comment, type, storageLocation, properties);
      eventBus.dispatchEvent(
          new CreateFilesetEvent(
              PrincipalUtils.getCurrentUserName(), ident, new FilesetInfo(fileset)));
      return fileset;
    } catch (Exception e) {
      eventBus.dispatchEvent(
          new CreateFilesetFailureEvent(
              PrincipalUtils.getCurrentUserName(),
              ident,
              e,
              new FilesetInfo(ident.name(), comment, type, storageLocation, properties, null)));
      throw e;
    }
  }

  @Override
  public Fileset alterFileset(NameIdentifier ident, FilesetChange... changes)
      throws NoSuchFilesetException, IllegalArgumentException {
    try {
      Fileset fileset = dispatcher.alterFileset(ident, changes);
      eventBus.dispatchEvent(
          new AlterFilesetEvent(
              PrincipalUtils.getCurrentUserName(), ident, changes, new FilesetInfo(fileset)));
      return fileset;
    } catch (Exception e) {
      eventBus.dispatchEvent(
          new AlterFilesetFailureEvent(PrincipalUtils.getCurrentUserName(), ident, e, changes));
      throw e;
    }
  }

  @Override
  public boolean dropFileset(NameIdentifier ident) {
    try {
      boolean isExists = dispatcher.dropFileset(ident);
      eventBus.dispatchEvent(
          new DropFilesetEvent(PrincipalUtils.getCurrentUserName(), ident, isExists));
      return isExists;
    } catch (Exception e) {
      eventBus.dispatchEvent(
          new DropFilesetFailureEvent(PrincipalUtils.getCurrentUserName(), ident, e));
      throw e;
    }
  }

  @Override
  public String getFileLocation(NameIdentifier ident, String subPath)
      throws NoSuchFilesetException {
<<<<<<< HEAD
    try {
      String actualFileLocation = dispatcher.getFileLocation(ident, subPath);
      // get the audit info from the thread local context
      CallerContext context = CallerContext.CallerContextHolder.get();
      eventBus.dispatchEvent(
          new GetFileLocationEvent(
              PrincipalUtils.getCurrentUserName(), ident, actualFileLocation, context));
      return actualFileLocation;
    } catch (Exception e) {
      eventBus.dispatchEvent(
          new GetFileLocationFailureEvent(PrincipalUtils.getCurrentUserName(), ident, subPath, e));
      throw e;
    }
=======
    throw new UnsupportedOperationException("Not implemented");
>>>>>>> 939b4195
  }
}<|MERGE_RESOLUTION|>--- conflicted
+++ resolved
@@ -22,8 +22,8 @@
 import java.util.Map;
 import org.apache.gravitino.NameIdentifier;
 import org.apache.gravitino.Namespace;
+import org.apache.gravitino.audit.CallerContext;
 import org.apache.gravitino.catalog.FilesetDispatcher;
-import org.apache.gravitino.context.CallerContext;
 import org.apache.gravitino.exceptions.FilesetAlreadyExistsException;
 import org.apache.gravitino.exceptions.NoSuchFilesetException;
 import org.apache.gravitino.exceptions.NoSuchSchemaException;
@@ -145,7 +145,6 @@
   @Override
   public String getFileLocation(NameIdentifier ident, String subPath)
       throws NoSuchFilesetException {
-<<<<<<< HEAD
     try {
       String actualFileLocation = dispatcher.getFileLocation(ident, subPath);
       // get the audit info from the thread local context
@@ -159,8 +158,5 @@
           new GetFileLocationFailureEvent(PrincipalUtils.getCurrentUserName(), ident, subPath, e));
       throw e;
     }
-=======
-    throw new UnsupportedOperationException("Not implemented");
->>>>>>> 939b4195
   }
 }